--- conflicted
+++ resolved
@@ -160,8 +160,6 @@
 		return propExpr;
 	}
 
-<<<<<<< HEAD
-=======
 	/**
 	 * Examines partially computed result.
 	 * 
@@ -173,7 +171,6 @@
 	 * characteristic for the decomposition procedure
 	 * @throws PrismException if inner method failed
 	 */
->>>>>>> b19fa95f
 	public void examinePartialComputation(BoxRegionValues regionValues, BoxRegion region, double probsMin[], double probsMax[])
 			throws DecompositionNeeded, PrismException
 	{
